--- conflicted
+++ resolved
@@ -75,16 +75,6 @@
             "min_reward": -500,
             "max_timestemps": 10000,
             "n_sensors": 0,
-<<<<<<< HEAD
-            "n_sectors": 25,
-            "n_sensors_per_sector": 9,
-            "n_rings": 9,
-            "rear_detection": False,
-            "detection_grid": False,
-            "lidars": True,
-            "min_la_dist": 50,
-=======
->>>>>>> 8656becb
         }
     },
     'PathColav-v0': {
